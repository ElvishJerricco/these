-----------------------------------------------------------------------------
-- | Module     :  Data.These
--
-- The 'These' type and associated operations. Now enhanced with @Control.Lens@ magic!
module Data.These (
                    These(..)
                    
                  -- * Functions to get rid of 'These'
                  , these
                  , fromThese
                  , withThese
                  
                  -- * Traversals
                  , here, there
                  -- * Prisms
                  , _This, _That, _These
                  
                  -- * Case selections
                  , justThis
                  , justThat
                  , justThese
                  
                  -- * Case predicates
                  , isThis
                  , isThat
                  , isThese
                  
                  -- * Map operations
                  , mapThese
                  , mapThis
                  , mapThat
                  , catThese
                  , catThis
                  , catThat
                  , partitionThese
                  , mergeThese
                    -- $align
                  ) where

import Control.Applicative (Applicative(..))
import Control.Monad
import Data.Bifoldable
import Data.Bifunctor
import Data.Bitraversable
import Data.Foldable
import Data.Functor.Bind
import Data.Maybe (isJust)
import Data.Profunctor
import Data.Semigroup (Semigroup(..), Monoid(..))
import Data.Semigroup.Bifoldable
import Data.Semigroup.Bitraversable
import Data.Traversable
import Prelude hiding (foldr)

-- --------------------------------------------------------------------------
-- | The 'These' type represents values with two non-exclusive possibilities.
--
--   This can be useful to represent combinations of two values, where the 
--   combination is defined if either input is. Algebraically, the type 
--   @These A B@ represents @(A + B + AB)@, which doesn't factor easily into
--   sums and products--a type like @Either A (B, Maybe A)@ is unclear and
--   awkward to use.
--
--   'These' has straightforward instances of 'Functor', 'Monad', &c., and 
--   behaves like a hybrid error/writer monad, as would be expected.
data These a b = This a | That b | These a b
    deriving (Eq, Ord, Read, Show)

-- | Case analysis for the 'These' type.
these :: (a -> c) -> (b -> c) -> (a -> b -> c) -> These a b -> c
these l _ _ (This a) = l a
these _ r _ (That x) = r x
these _ _ lr (These a x) = lr a x

-- | Takes two default values and produces a tuple.
fromThese :: a -> b -> These a b -> (a, b)
fromThese _ x (This a   ) = (a, x)
fromThese a _ (That x   ) = (a, x)
fromThese _ _ (These a x) = (a, x)

-- | Coalesce with the provided operation.
withThese :: (a -> a -> a) -> These a a -> a
withThese = these id id


-- | A @Traversal@ of the first half of a 'These', suitable for use with @Control.Lens@.
here :: (Applicative f) => (a -> f b) -> These a t -> f (These b t)
here f (This x) = This <$> f x
here f (These x y) = flip These y <$> f x
here _ (That x) = pure (That x)

-- | A @Traversal@ of the second half of a 'These', suitable for use with @Control.Lens@.
there :: (Applicative f) => (a -> f b) -> These t a -> f (These t b)
there _ (This x) = pure (This x)
there f (These x y) = These x <$> f y
there f (That x) = That <$> f x

-- <cmccann> is there a recipe for creating suitable definitions anywhere?
-- <edwardk> not yet
-- <edwardk> prism bt seta = dimap seta (either pure (fmap bt)) . right'
-- (let's all pretend I know how this works ok)
prism bt seta = dimap seta (either pure (fmap bt)) . right'


-- | A 'Prism' selecting the 'This' constructor.
_This :: (Choice p, Applicative f) => p a (f a) -> p (These a b) (f (These a b))
_This = prism This (these Right (Left . That) (\x y -> Left $ These x y))

-- | A 'Prism' selecting the 'That' constructor.
_That :: (Choice p, Applicative f) => p b (f b) -> p (These a b) (f (These a b))
_That = prism That (these (Left . This) Right (\x y -> Left $ These x y))

-- | A 'Prism' selecting the 'These' constructor. 'These' names are ridiculous!
_These :: (Choice p, Applicative f) => p (a, b) (f (a, b)) -> p (These a b) (f (These a b))
_These = prism (uncurry These) (these (Left . This) (Left . That) (\x y -> Right (x, y)))


-- | @'justThis' = preview '_This'@
justThis :: These a b -> Maybe a
justThis (This a) = Just a
justThis _        = Nothing

-- | @'justThat' = preview '_That'@
justThat :: These a b -> Maybe b
justThat (That x) = Just x
justThat _        = Nothing

-- | @'justThese' = preview '_These'@
justThese :: These a b -> Maybe (a, b)
justThese (These a x) = Just (a, x)
justThese _           = Nothing


isThis, isThat, isThese :: These a b -> Bool
-- | @'isThis' = 'isJust' . 'justThis'@
isThis  = isJust . justThis

-- | @'isThat' = 'isJust' . 'justThat'@
isThat  = isJust . justThat

-- | @'isThese' = 'isJust' . 'justThese'@
isThese = isJust . justThese

-- | 'Bifunctor' map.
mapThese :: (a -> c) -> (b -> d) -> These a b -> These c d
mapThese f _ (This  a  ) = This (f a)
mapThese _ g (That    x) = That (g x)
mapThese f g (These a x) = These (f a) (g x)

-- | @'mapThis' = over 'here'@
mapThis :: (a -> c) -> These a b -> These c b
mapThis f = mapThese f id

-- | @'mapThat' = over 'there'@
mapThat :: (b -> d) -> These a b -> These a d
mapThat f = mapThese id f

<<<<<<< HEAD
=======
catThese :: [These a a] -> [a]
catThese (This  x  :xs) = x     : catThese xs
catThese (That    y:xs) =     y : catThese xs
catThese (These x y:xs) = x : y : catThese xs

catThis :: [These a b] -> [a]
catThis (This x:xs) = x : catThis xs
catThis (_     :xs) =     catThis xs

catThat :: [These a b] -> [b]
catThat (That x:xs) = x : catThat xs
catThat (_     :xs) =     catThat xs

partitionThese :: [These a b] -> ( [(a, b)], ([a], [b]) )
partitionThese (These x y:xs) = first ((x, y):)      $ partitionThese xs
partitionThese (This  x  :xs) = second (first  (x:)) $ partitionThese xs
partitionThese (That    y:xs) = second (second (y:)) $ partitionThese xs

mergeThese :: (a -> a -> a) -> These a a -> a
mergeThese f (These x y) = f x y
mergeThese f (This x   ) =   x
mergeThese f (That    y) =     y
>>>>>>> ab609ce6

-- $align
--
-- For zipping and unzipping of structures with 'These' values, see
-- "Data.Align".

instance (Semigroup a, Semigroup b) => Semigroup (These a b) where
    This  a   <> This  b   = This  (a <> b)
    This  a   <> That    y = These  a             y
    This  a   <> These b y = These (a <> b)       y
    That    x <> This  b   = These       b   x
    That    x <> That    y = That           (x <> y)
    That    x <> These b y = These       b  (x <> y)
    These a x <> This  b   = These (a <> b)  x
    These a x <> That    y = These  a       (x <> y)
    These a x <> These b y = These (a <> b) (x <> y)

instance Functor (These a) where
    fmap _ (This x) = This x
    fmap f (That y) = That (f y)
    fmap f (These x y) = These x (f y)

instance Foldable (These a) where
    foldr f z = foldr f z . justThat

instance Traversable (These a) where
    traverse _ (This a) = pure $ This a
    traverse f (That x) = That <$> f x
    traverse f (These a x) = These a <$> f x
    sequenceA (This a) = pure $ This a
    sequenceA (That x) = That <$> x
    sequenceA (These a x) = These a <$> x

instance Bifunctor These where
    bimap = mapThese
    first = mapThis
    second = mapThat

instance Bifoldable These where
    bifold = these id id mappend
    bifoldr f g z = these (`f` z) (`g` z) (\x y -> x `f` (y `g` z))
    bifoldl f g z = these (z `f`) (z `g`) (\x y -> (z `f` x) `g` y)

instance Bifoldable1 These where
    bifold1 = these id id (<>)

instance Bitraversable These where
    bitraverse f _ (This x) = This <$> f x
    bitraverse _ g (That x) = That <$> g x
    bitraverse f g (These x y) = These <$> f x <*> g y
    bimapM f _ (This x) = liftM This (f x)
    bimapM _ g (That x) = liftM That (g x)
    bimapM f g (These x y) = liftM2 These (f x) (g y)

instance Bitraversable1 These where
    bitraverse1 f _ (This x) = This <$> f x
    bitraverse1 _ g (That x) = That <$> g x
    bitraverse1 f g (These x y) = These <$> f x <.> g y

instance (Monoid a) => Apply (These a) where
    This  a   <.> _         = This a
    That    _ <.> This  b   = This b
    That    f <.> That    x = That (f x)
    That    f <.> These b x = These b (f x)
    These a _ <.> This  b   = This (mappend a b)
    These a f <.> That    x = These a (f x)
    These a f <.> These b x = These (mappend a b) (f x)

instance (Monoid a) => Applicative (These a) where
    pure = That
    (<*>) = (<.>)

instance (Monoid a) => Bind (These a) where
    This  a   >>- _ = This a
    That    x >>- k = k x
    These a x >>- k = case k x of
                          This  b   -> This  (mappend a b)
                          That    y -> These a y
                          These b y -> These (mappend a b) y

instance (Monoid a) => Monad (These a) where
    return = pure
    (>>=) = (>>-)<|MERGE_RESOLUTION|>--- conflicted
+++ resolved
@@ -8,10 +8,11 @@
                   -- * Functions to get rid of 'These'
                   , these
                   , fromThese
-                  , withThese
+                  , mergeThese
                   
                   -- * Traversals
                   , here, there
+                  
                   -- * Prisms
                   , _This, _That, _These
                   
@@ -20,6 +21,12 @@
                   , justThat
                   , justThese
                   
+                  , catThis
+                  , catThat
+                  , catThese
+                  
+                  , partitionThese
+                                    
                   -- * Case predicates
                   , isThis
                   , isThat
@@ -29,11 +36,7 @@
                   , mapThese
                   , mapThis
                   , mapThat
-                  , catThese
-                  , catThis
-                  , catThat
-                  , partitionThese
-                  , mergeThese
+                  
                     -- $align
                   ) where
 
@@ -44,7 +47,7 @@
 import Data.Bitraversable
 import Data.Foldable
 import Data.Functor.Bind
-import Data.Maybe (isJust)
+import Data.Maybe (isJust, mapMaybe)
 import Data.Profunctor
 import Data.Semigroup (Semigroup(..), Monoid(..))
 import Data.Semigroup.Bifoldable
@@ -79,8 +82,8 @@
 fromThese _ _ (These a x) = (a, x)
 
 -- | Coalesce with the provided operation.
-withThese :: (a -> a -> a) -> These a a -> a
-withThese = these id id
+mergeThese :: (a -> a -> a) -> These a a -> a
+mergeThese = these id id
 
 
 -- | A @Traversal@ of the first half of a 'These', suitable for use with @Control.Lens@.
@@ -155,31 +158,24 @@
 mapThat :: (b -> d) -> These a b -> These a d
 mapThat f = mapThese id f
 
-<<<<<<< HEAD
-=======
-catThese :: [These a a] -> [a]
-catThese (This  x  :xs) = x     : catThese xs
-catThese (That    y:xs) =     y : catThese xs
-catThese (These x y:xs) = x : y : catThese xs
-
+-- | Select all 'This' constructors from a list.
 catThis :: [These a b] -> [a]
-catThis (This x:xs) = x : catThis xs
-catThis (_     :xs) =     catThis xs
-
+catThis = mapMaybe justThis
+
+-- | Select all 'That' constructors from a list.
 catThat :: [These a b] -> [b]
-catThat (That x:xs) = x : catThat xs
-catThat (_     :xs) =     catThat xs
-
+catThat = mapMaybe justThat
+
+-- | Select all 'These' constructors from a list.
+catThese :: [These a b] -> [(a, b)]
+catThese = mapMaybe justThese
+
+-- | Select each constructor and partition them into separate lists.
 partitionThese :: [These a b] -> ( [(a, b)], ([a], [b]) )
 partitionThese (These x y:xs) = first ((x, y):)      $ partitionThese xs
 partitionThese (This  x  :xs) = second (first  (x:)) $ partitionThese xs
 partitionThese (That    y:xs) = second (second (y:)) $ partitionThese xs
 
-mergeThese :: (a -> a -> a) -> These a a -> a
-mergeThese f (These x y) = f x y
-mergeThese f (This x   ) =   x
-mergeThese f (That    y) =     y
->>>>>>> ab609ce6
 
 -- $align
 --
