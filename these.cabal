Name:                these
Version:             0.5.0.0
Synopsis:            An either-or-both data type, with corresponding hybrid error/writer monad transformer.
Homepage:            https://github.com/isomorphism/these
License:             BSD3
License-file:        LICENSE
Author:              C. McCann
Maintainer:          cam@uptoisomorphism.net
Category:            Data,Control
Build-type:          Simple
Cabal-version:       >=1.8

Library
  Exposed-modules:     Data.These,
                       Data.Align,
                       Control.Monad.Chronicle,
                       Control.Monad.Chronicle.Class,
                       Control.Monad.Trans.Chronicle
  Build-depends:       base          >= 3   && < 5,
                       containers    >= 0.4 && < 0.6,
                       mtl           >= 2   && < 2.3,
                       transformers  >= 0.2 && < 0.5,
                       semigroups    >= 0.8 && < 0.17,
<<<<<<< HEAD
                       bifunctors    >= 0.1 && < 4.3,
                       semigroupoids >= 1.0 && < 4.4,
                       profunctors   >= 3   && < 4.5,
                       vector        >= 0.4 && < 0.11
=======
                       bifunctors    >= 0.1 && < 5.1,
                       semigroupoids >= 1.0 && < 5.1,
                       profunctors   >= 3   && < 5.2,
                       vector        >= 0.4 && < 0.12
  if impl(ghc <7.5)
    build-depends:     ghc-prim
  ghc-options:         -Wall

test-suite test
  type:                exitcode-stdio-1.0
  main-is:             Tests.hs
  hs-source-dirs:      test
  ghc-options:         -Wall
  build-depends:       base              >= 4.5  && < 4.9,
                       tasty             >= 0.10 && < 0.11,
                       tasty-quickcheck  >= 0.8  && < 0.9,
                       transformers      >= 0.2  && < 0.5,
                       vector            >= 0.4 && < 0.12,
                       bifunctors        >= 0.1 && < 5.1,
                       these,
                       QuickCheck
>>>>>>> be31e40c
<|MERGE_RESOLUTION|>--- conflicted
+++ resolved
@@ -21,12 +21,6 @@
                        mtl           >= 2   && < 2.3,
                        transformers  >= 0.2 && < 0.5,
                        semigroups    >= 0.8 && < 0.17,
-<<<<<<< HEAD
-                       bifunctors    >= 0.1 && < 4.3,
-                       semigroupoids >= 1.0 && < 4.4,
-                       profunctors   >= 3   && < 4.5,
-                       vector        >= 0.4 && < 0.11
-=======
                        bifunctors    >= 0.1 && < 5.1,
                        semigroupoids >= 1.0 && < 5.1,
                        profunctors   >= 3   && < 5.2,
@@ -47,5 +41,4 @@
                        vector            >= 0.4 && < 0.12,
                        bifunctors        >= 0.1 && < 5.1,
                        these,
-                       QuickCheck
->>>>>>> be31e40c
+                       QuickCheck