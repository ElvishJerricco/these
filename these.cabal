--- conflicted
+++ resolved
@@ -45,12 +45,7 @@
                        bifunctors        >= 0.1 && < 5.1,
                        containers,
                        these,
-<<<<<<< HEAD
-                       QuickCheck,
+                       QuickCheck        >= 2.8,
                        hashable,
                        unordered-containers,
-                       quickcheck-instances >= 0.3.6
-=======
-                       QuickCheck        >= 2.8,
-                       quickcheck-instances
->>>>>>> 86ba592f
+                       quickcheck-instances >= 0.3.6